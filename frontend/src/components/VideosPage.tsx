--- conflicted
+++ resolved
@@ -758,10 +758,7 @@
           videos={videos}
           gridColumns={gridColumns}
           onVideoClick={handleVideoClick}
-<<<<<<< HEAD
-=======
           onDeleteVideo={handleGridDeleteClick}
->>>>>>> 24ff4638
         />
       ) : (
         // Table View (existing implementation)
