--- conflicted
+++ resolved
@@ -73,20 +73,6 @@
     expect(onClick).toHaveBeenCalledWith(mockVideo)
   })
 
-<<<<<<< HEAD
-=======
-  it('does not call onClick when three-dot menu is clicked', async () => {
-    const onClick = vi.fn()
-    const user = userEvent.setup()
-    render(<VideoCard video={mockVideo} onDelete={vi.fn()} onClick={onClick} />)
-
-    const menuButton = screen.getByLabelText('Aktionen')
-    await user.click(menuButton)
-
-    expect(onClick).not.toHaveBeenCalled()
-  })
-
->>>>>>> 24ff4638
   it('shows hover effects on card hover', () => {
     render(<VideoCard video={mockVideo} />)
 
