--- conflicted
+++ resolved
@@ -1,13 +1,10 @@
 import { useRef } from 'react'
-<<<<<<< HEAD
-=======
 import {
   DropdownMenu,
   DropdownMenuContent,
   DropdownMenuItem,
   DropdownMenuTrigger,
 } from '@/components/ui/dropdown-menu'
->>>>>>> 24ff4638
 import { formatDuration } from '@/utils/formatDuration'
 import type { VideoResponse } from '@/types/video'
 
@@ -18,10 +15,7 @@
 interface VideoCardProps {
   video: VideoResponse
   onClick?: (video: VideoResponse) => void
-<<<<<<< HEAD
-=======
   onDelete?: (video: VideoResponse) => void
->>>>>>> 24ff4638
 }
 
 /**
@@ -41,7 +35,7 @@
  * - YouTube-inspired design (16:9 thumbnail, line-clamp-2 title, tag chips)
  * - WCAG 2.1 Level AA compliant (ARIA labels, keyboard navigation)
  */
-export const VideoCard = ({ video, onClick }: VideoCardProps) => {
+export const VideoCard = ({ video, onClick, onDelete }: VideoCardProps) => {
   const cardRef = useRef<HTMLDivElement>(null)
 
   const handleCardClick = () => {
@@ -56,10 +50,6 @@
     }
   }
 
-<<<<<<< HEAD
-
-=======
->>>>>>> 24ff4638
   return (
     <div
       ref={cardRef}
@@ -159,10 +149,6 @@
           </div>
         )}
       </div>
-<<<<<<< HEAD
-
-=======
->>>>>>> 24ff4638
     </div>
   )
 }