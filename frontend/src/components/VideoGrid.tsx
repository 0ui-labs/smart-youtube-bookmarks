import { LayoutGrid } from 'lucide-react'
import { VideoCard } from './VideoCard'
import type { VideoResponse } from '@/types/video'
import type { GridColumnCount } from '@/stores/tableSettingsStore'

interface VideoGridProps {
  videos: VideoResponse[]
  gridColumns: GridColumnCount  // NEW: Dynamic column count from store
<<<<<<< HEAD
  onVideoClick: (video: VideoResponse) => void
=======
  onVideoClick?: (video: VideoResponse) => void
  onDeleteVideo?: (video: VideoResponse) => void
>>>>>>> 24ff4638
}

/**
 * VideoGrid Component - Responsive grid layout for video cards
 *
 * REF MCP Improvements Applied:
 * #5 - Enhanced empty state (icon + headline + description)
 * #6 - Responsive gap spacing (gap-4 mobile, gap-6 desktop)
 *
 * Grid Pattern (Task #35):
 * - Dynamic columns: User can select 2, 3, 4, or 5 columns
 * - Responsive behavior: mobile 1-2 cols, tablet 2 cols, desktop user choice (2-5)
 * - Standard Tailwind breakpoints: sm: 640px, md: 768px, lg: 1024px, xl: 1280px
 * - Responsive gap: gap-4 (16px mobile) → md:gap-6 (24px desktop)
 * - Empty state with centered message when no videos
 *
 * PurgeCSS Safety:
 * - All Tailwind classes explicitly written in object (no template literals)
 * - Pattern from Task #31 (proven working with thumbnailSize)
 */
<<<<<<< HEAD
export const VideoGrid = ({ videos, gridColumns, onVideoClick }: VideoGridProps) => {
=======
export const VideoGrid = ({ videos, gridColumns, onVideoClick, onDeleteVideo }: VideoGridProps) => {
>>>>>>> 24ff4638
  // PurgeCSS-safe: All classes explicitly written in object (no template literals)
  // Responsive behavior: mobile 1-2, tablet 2, desktop user choice (2-5)
  // Pattern from Task #31 (proven working with thumbnailSize)
  // REF IMPROVEMENT #2: 5 cols uses md:grid-cols-2 instead of md:grid-cols-3 for better Tablet UX
  const gridColumnClasses = {
    2: 'grid-cols-1 md:grid-cols-2',
    3: 'grid-cols-1 md:grid-cols-2 lg:grid-cols-3',
    4: 'grid-cols-1 md:grid-cols-2 lg:grid-cols-4',
    5: 'grid-cols-1 md:grid-cols-2 lg:grid-cols-5', // Changed from md:grid-cols-3
  } as const
  // REF MCP #5: Enhanced empty state with icon and headline
  if (videos.length === 0) {
    return (
      <div className="flex flex-col items-center justify-center py-16 text-center">
        <div className="rounded-full bg-muted p-4 mb-4">
          <LayoutGrid className="h-8 w-8 text-muted-foreground" aria-hidden="true" />
        </div>
        <h3 className="text-lg font-semibold mb-2">Keine Videos im Grid</h3>
        <p className="text-muted-foreground max-w-sm">
          Füge Videos hinzu oder ändere deine Filter, um Inhalte in der Grid-Ansicht zu sehen.
        </p>
      </div>
    )
  }

  return (
    <div
      className={`video-grid grid ${gridColumnClasses[gridColumns]} gap-4 md:gap-6`}
      role="list"
      aria-label="Video Grid"
    >
      {videos.map((video) => (
        <VideoCard
          key={video.id}
          video={video}
          onClick={onVideoClick}
<<<<<<< HEAD
=======
          onDelete={onDeleteVideo}
>>>>>>> 24ff4638
        />
      ))}
    </div>
  )
}<|MERGE_RESOLUTION|>--- conflicted
+++ resolved
@@ -6,12 +6,8 @@
 interface VideoGridProps {
   videos: VideoResponse[]
   gridColumns: GridColumnCount  // NEW: Dynamic column count from store
-<<<<<<< HEAD
-  onVideoClick: (video: VideoResponse) => void
-=======
   onVideoClick?: (video: VideoResponse) => void
   onDeleteVideo?: (video: VideoResponse) => void
->>>>>>> 24ff4638
 }
 
 /**
@@ -32,11 +28,7 @@
  * - All Tailwind classes explicitly written in object (no template literals)
  * - Pattern from Task #31 (proven working with thumbnailSize)
  */
-<<<<<<< HEAD
-export const VideoGrid = ({ videos, gridColumns, onVideoClick }: VideoGridProps) => {
-=======
 export const VideoGrid = ({ videos, gridColumns, onVideoClick, onDeleteVideo }: VideoGridProps) => {
->>>>>>> 24ff4638
   // PurgeCSS-safe: All classes explicitly written in object (no template literals)
   // Responsive behavior: mobile 1-2, tablet 2, desktop user choice (2-5)
   // Pattern from Task #31 (proven working with thumbnailSize)
@@ -73,10 +65,7 @@
           key={video.id}
           video={video}
           onClick={onVideoClick}
-<<<<<<< HEAD
-=======
           onDelete={onDeleteVideo}
->>>>>>> 24ff4638
         />
       ))}
     </div>
